//! This will build the proc macro in `imp`, and copy the resulting dylib artifact into the
//! `OUT_DIR`.
//!
//! `proc-macro-test` itself contains only a path to that artifact.
//!
//! The `PROC_MACRO_TEST_TOOLCHAIN` environment variable can be exported to use
//! a specific rustup toolchain: this allows testing against older ABIs (e.g.
//! 1.58) and future ABIs (stage1, nightly)

use std::{
    env, fs,
    path::{Path, PathBuf},
    process::Command,
};

use cargo_metadata::Message;

fn main() {
    println!("cargo:rerun-if-changed=imp");

    let has_features = env::var_os("RUSTC_BOOTSTRAP").is_some()
        || String::from_utf8(
            Command::new(toolchain::cargo()).arg("--version").output().unwrap().stdout,
        )
        .unwrap()
        .contains("nightly");

    let out_dir = env::var_os("OUT_DIR").unwrap();
    let out_dir = Path::new(&out_dir);

    if !has_features {
        println!("proc-macro-test testing only works on nightly toolchains");
        let info_path = out_dir.join("proc_macro_test_location.txt");
        fs::File::create(info_path).unwrap();
        return;
    }

    let name = "proc-macro-test-impl";
    let version = "0.0.0";

    let imp_dir = std::env::current_dir().unwrap().join("imp");

    let staging_dir = out_dir.join("proc-macro-test-imp-staging");
    // this'll error out if the staging dir didn't previously exist. using
    // `std::fs::exists` would suffer from TOCTOU so just do our best to
    // wipe it and ignore errors.
    let _ = std::fs::remove_dir_all(&staging_dir);

    println!("Creating {}", staging_dir.display());
    std::fs::create_dir_all(&staging_dir).unwrap();

    let src_dir = staging_dir.join("src");
    println!("Creating {}", src_dir.display());
    std::fs::create_dir_all(src_dir).unwrap();

    for item_els in [&["Cargo.toml"][..], &["src", "lib.rs"]] {
        let mut src = imp_dir.clone();
        let mut dst = staging_dir.clone();
        for el in item_els {
            src.push(el);
            dst.push(el);
        }
        println!("Copying {} to {}", src.display(), dst.display());
        std::fs::copy(src, dst).unwrap();
    }

    let target_dir = out_dir.join("target");

    let mut cmd = Command::new(toolchain::cargo());
    cmd.current_dir(&staging_dir)
        .args(["build", "-p", "proc-macro-test-impl", "--message-format", "json"])
        // Explicit override the target directory to avoid using the same one which the parent
        // cargo is using, or we'll deadlock.
        // This can happen when `CARGO_TARGET_DIR` is set or global config forces all cargo
        // instance to use the same target directory.
        .arg("--target-dir")
        .arg(&target_dir);

    if let Ok(target) = std::env::var("TARGET") {
        cmd.args(["--target", &target]);
    }

    println!("Running {cmd:?}");

    let output = cmd.output().unwrap();
    if !output.status.success() {
        println!("proc-macro-test-impl failed to build");
        println!("============ stdout ============");
        println!("{}", String::from_utf8_lossy(&output.stdout));
        println!("============ stderr ============");
        println!("{}", String::from_utf8_lossy(&output.stderr));
        panic!("proc-macro-test-impl failed to build");
    }

    // Old Package ID Spec
    let repr = format!("{name} {version}");
    // New Package Id Spec since rust-lang/cargo#13311
    let pkgid = String::from_utf8(
        Command::new(toolchain::cargo())
            .current_dir(&staging_dir)
            .args(["pkgid", name])
            .output()
<<<<<<< HEAD
            .unwrap().stdout,
=======
            .unwrap()
            .stdout,
>>>>>>> 7219414e
    )
    .unwrap();
    let pkgid = pkgid.trim();

    let mut artifact_path = None;
    for message in Message::parse_stream(output.stdout.as_slice()) {
        if let Message::CompilerArtifact(artifact) = message.unwrap() {
            if artifact.target.kind.contains(&"proc-macro".to_string()) {
<<<<<<< HEAD
                if artifact.package_id.repr.starts_with(&repr) || artifact.package_id.repr == pkgid {
=======
                if artifact.package_id.repr.starts_with(&repr) || artifact.package_id.repr == pkgid
                {
>>>>>>> 7219414e
                    artifact_path = Some(PathBuf::from(&artifact.filenames[0]));
                }
            }
        }
    }

    // This file is under `target_dir` and is already under `OUT_DIR`.
    let artifact_path = artifact_path.expect("no dylib for proc-macro-test-impl found");

    let info_path = out_dir.join("proc_macro_test_location.txt");
    fs::write(info_path, artifact_path.to_str().unwrap()).unwrap();
}<|MERGE_RESOLUTION|>--- conflicted
+++ resolved
@@ -100,12 +100,8 @@
             .current_dir(&staging_dir)
             .args(["pkgid", name])
             .output()
-<<<<<<< HEAD
-            .unwrap().stdout,
-=======
             .unwrap()
             .stdout,
->>>>>>> 7219414e
     )
     .unwrap();
     let pkgid = pkgid.trim();
@@ -114,12 +110,8 @@
     for message in Message::parse_stream(output.stdout.as_slice()) {
         if let Message::CompilerArtifact(artifact) = message.unwrap() {
             if artifact.target.kind.contains(&"proc-macro".to_string()) {
-<<<<<<< HEAD
-                if artifact.package_id.repr.starts_with(&repr) || artifact.package_id.repr == pkgid {
-=======
                 if artifact.package_id.repr.starts_with(&repr) || artifact.package_id.repr == pkgid
                 {
->>>>>>> 7219414e
                     artifact_path = Some(PathBuf::from(&artifact.filenames[0]));
                 }
             }
